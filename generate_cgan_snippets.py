import argparse
import torch
import numpy as np
import matplotlib.pyplot as plt
import torch.nn as nn

LATENT_DIM = 32
HIDDEN_SIZE = 64
SEQ_LEN = 180
NUM_CLASSES = 6
DEVICE = torch.device("cuda" if torch.cuda.is_available() else "cpu")

class Generator(nn.Module):
    def __init__(self, latent_dim: int = LATENT_DIM, hidden_size: int = HIDDEN_SIZE, seq_len: int = SEQ_LEN):
        super().__init__()
        self.embed = nn.Embedding(NUM_CLASSES, hidden_size)
        self.fc = nn.Linear(latent_dim + hidden_size, hidden_size)
        self.rnn = nn.GRU(2, hidden_size, batch_first=True)
        self.out = nn.Linear(hidden_size, 2)
        self.seq_len = seq_len

    def forward(self, z: torch.Tensor, labels: torch.Tensor) -> torch.Tensor:
        cond = self.embed(labels)
        h0 = torch.tanh(self.fc(torch.cat([z, cond], dim=1))).unsqueeze(0)
        x = torch.zeros(z.size(0), self.seq_len, 2, device=z.device)
        out, _ = self.rnn(x, h0)
        return self.out(out)

def generate_cgan_snippets(generator_path: str = "cgan_generator.pth", label: int = 0, num_samples: int = 1) -> np.ndarray:
    """Load the conditional generator and sample new snippets for a given label."""
    generator = Generator(latent_dim=LATENT_DIM, hidden_size=HIDDEN_SIZE, seq_len=SEQ_LEN)
    generator.load_state_dict(torch.load(generator_path, map_location=DEVICE))
    generator.to(DEVICE)
    generator.eval()

    labels = torch.full((num_samples,), label, dtype=torch.long, device=DEVICE)
    z_noise = torch.randn(num_samples, LATENT_DIM, device=DEVICE)
    with torch.no_grad():
        generated = generator(z_noise, labels).cpu().numpy()
    print(f"Generated {generated.shape[0]} snippets for label {label}.")

    for i in range(num_samples):
        plt.figure(figsize=(6, 4))
        plt.plot(generated[i, :, 0], generated[i, :, 1])
        plt.title(f"Label {label} Snippet #{i+1}")
        plt.xlabel("X Coordinate")
        plt.ylabel("Y Coordinate")
        plt.axis("equal")
        plt.grid(True)
        plt.show()

    return generated

if __name__ == "__main__":
    parser = argparse.ArgumentParser(
        description="Generate motion snippets using a trained conditional GAN"
    )
    parser.add_argument(
        "--label",
        type=int,
        default=0,
        help="Cluster label to condition the generator on",
    )
    parser.add_argument(
        "--num-samples",
        type=int,
        default=3,
        help="Number of snippets to generate",
    )
    args = parser.parse_args()

    try:
        print("Attempting to generate snippets from conditional model...")
<<<<<<< HEAD
        generate_cgan_snippets(num_samples=5, label=0)
=======
        generate_cgan_snippets(num_samples=args.num_samples, label=args.label)
>>>>>>> 9d2d4b19
    except FileNotFoundError:
        print(
            "Generator model file 'cgan_generator.pth' not found. Please train the model first by running conditional_gan_motion_generator.py."
        )
    except Exception as exc:
        print(f"An error occurred during generation: {exc}")
<|MERGE_RESOLUTION|>--- conflicted
+++ resolved
@@ -71,11 +71,7 @@
 
     try:
         print("Attempting to generate snippets from conditional model...")
-<<<<<<< HEAD
-        generate_cgan_snippets(num_samples=5, label=0)
-=======
-        generate_cgan_snippets(num_samples=args.num_samples, label=args.label)
->>>>>>> 9d2d4b19
+        generate_cgan_snippets(num_samples=3, label=0)
     except FileNotFoundError:
         print(
             "Generator model file 'cgan_generator.pth' not found. Please train the model first by running conditional_gan_motion_generator.py."
